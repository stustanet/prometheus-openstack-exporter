--- conflicted
+++ resolved
@@ -253,9 +253,6 @@
             size = 0
             for subnet in n['subnets']:
                 for pool in self.subnet_map[subnet]['pool']:
-<<<<<<< HEAD
-                    size += IPRange(pool['start'], pool['end']).size 
-=======
                     if ':' in pool['start']:
                         # Skip IPv6 address pools; they are big enough to
                         # drown the IPv4 numbers we might care about.
@@ -264,8 +261,7 @@
                         # int(IPAddress(pool['end'])) -
                         #     int(IPAddress(pool['start']))
                         continue
-                    size += len(list(iter_iprange(pool['start'], pool['end'])))
->>>>>>> 2c131d45
+                    size += IPRange(pool['start'], pool['end']).size
             l = [config['cloud'], self.network_map[n['id']]]
             net_size.labels(*l).set(size)
 
